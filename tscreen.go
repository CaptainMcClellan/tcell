--- conflicted
+++ resolved
@@ -423,8 +423,8 @@
 	if os.Getenv("TERM") == "screen" {
 		for _, s := range strings.Split(os.Getenv("SHELL"), "/") {
 			titlestring = "\033k" + s + "\033\\"
-			titlestring = "\033]2;" + os.Getenv("USER") + os.Getenv("USERNAME") + "@" + host + ": " + wd + "\007"
-		}
+		}
+			titlestring += "\033]2;" + os.Getenv("USER") + os.Getenv("USERNAME") + "@" + host + ": " + wd + "\007"
 		t.TPuts(titlestring)
 	}
 }
@@ -435,35 +435,13 @@
 	t.cells.Resize(0, 0)
 	t.TPuts(ti.ShowCursor)
 	t.TPuts(ti.AttrOff)
-<<<<<<< HEAD
-=======
 	t.ResetTitle()
+	t.Clear()
 	t.TPuts(ti.Clear)
->>>>>>> 701214ee
 	t.TPuts(ti.ExitCA)
 	t.TPuts(ti.ExitKeypad)
 	// Close bracketed paste
 	t.TPuts("\x1b[?2004l")
-<<<<<<< HEAD
-	//Reset terminal title. USERNAME for Windows support. Assumes USER and USERNAME will not both be set.
-	wd, _ := os.Getwd()
-	host, _ := os.Hostname()
-	var titlestring string
-	if strings.Contains(os.Getenv("TERM"), "xterm"){
-		titlestring = "\033]2;" + os.Getenv("USER") + os.Getenv("USERNAME") + "@" + host + ": " + wd + "\007" 
-		t.TPuts(titlestring)
-	}
-	if strings.Compare(os.Getenv("TERM") , "screen") == 0 {
-		for _, s := range strings.Split(os.Getenv("SHELL"), "/") {
-			titlestring = "\033k" + s + "\033\\"
-			titlestring = "\033]2;" + os.Getenv("USER") + os.Getenv("USERNAME") + "@" + host + ": " + wd + "\007"
-		}
-		t.TPuts(titlestring)
-	}
-	// t.TPuts(ti.TParm(ti.MouseMode, 0))
-	t.TPuts(ti.Clear)
-=======
->>>>>>> 701214ee
 	t.DisableMouse()
 	t.curstyle = Style(-1)
 	t.clear = false
@@ -1473,17 +1451,11 @@
 func (t *tScreen) Resize(int, int, int, int) {}
 
 func (t *tScreen) SetTitle(title string) {
-<<<<<<< HEAD
-	if strings.Compare(os.Getenv("TERM") , "screen") == 0 {
-		t.TPuts("\033k" + title + "\033\\")
-	}
-	if strings.Contains(os.Getenv("TERM") , "xterm") {
-=======
 	if strings.Compare(os.Getenv("TERM"), "screen") == 0 {
 		t.TPuts("\033k" + title + "\033\\")
+		t.TPuts("\033]2;" + title + "\007")
 	}
 	if strings.Contains(os.Getenv("TERM"), "xterm") {
->>>>>>> 701214ee
 		t.TPuts("\033]2;" + title + "\007")
 	}
 }