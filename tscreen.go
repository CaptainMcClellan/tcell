// Copyright 2016 The TCell Authors
//
// Licensed under the Apache License, Version 2.0 (the "License");
// you may not use file except in compliance with the License.
// You may obtain a copy of the license at
//
//    http://www.apache.org/licenses/LICENSE-2.0
//
// Unless required by applicable law or agreed to in writing, software
// distributed under the License is distributed on an "AS IS" BASIS,
// WITHOUT WARRANTIES OR CONDITIONS OF ANY KIND, either express or implied.
// See the License for the specific language governing permissions and
// limitations under the License.

package tcell

import (
	"bytes"
	"io"
	"os"
	"runtime"
	"strconv"
	"strings"
	"sync"
	"time"
	"unicode/utf8"

	"golang.org/x/text/transform"
)

// NewTerminfoScreen returns a Screen that uses the stock TTY interface
// and POSIX termios, combined with a terminfo description taken from
// the $TERM environment variable.  It returns an error if the terminal
// is not supported for any reason.
//
// For terminals that do not support dynamic resize events, the $LINES
// $COLUMNS environment variables can be set to the actual window size,
// otherwise defaults taken from the terminal database are used.
func NewTerminfoScreen() (Screen, error) {
	ti, e := LookupTerminfo(os.Getenv("TERM"))
	if e != nil || (os.Getenv("TERM") == "cygwin" && runtime.GOOS == "windows") {
		return nil, e
	}
	t := &tScreen{ti: ti}

	t.keyexist = make(map[Key]bool)
	t.keycodes = make(map[string]*tKeyCode)
	if len(ti.Mouse) > 0 {
		t.mouse = []byte(ti.Mouse)
	}
	t.prepareKeys()
	t.buildAcsMap()
	t.sigwinch = make(chan os.Signal, 10)
	t.fallback = make(map[rune]string)
	for k, v := range RuneFallbacks {
		t.fallback[k] = v
	}

	return t, nil
}

// tKeyCode represents a combination of a key code and modifiers.
type tKeyCode struct {
	key Key
	mod ModMask
}

// tScreen represents a screen backed by a terminfo implementation.
type tScreen struct {
	ti        *Terminfo
	h         int
	w         int
	fini      bool
	cells     CellBuffer
	in        *os.File
	out       *os.File
	curstyle  Style
	style     Style
	evch      chan Event
	sigwinch  chan os.Signal
	quit      chan struct{}
	indoneq   chan struct{}
	keyexist  map[Key]bool
	keycodes  map[string]*tKeyCode
	cx        int
	cy        int
	mouse     []byte
	clear     bool
	cursorx   int
	cursory   int
	tiosp     *termiosPrivate
	baud      int
	wasbtn    bool
	acs       map[rune]string
	charset   string
	encoder   transform.Transformer
	decoder   transform.Transformer
	fallback  map[rune]string
	colors    map[Color]Color
	palette   []Color
	truecolor bool
	escaped   bool
	buttondn  bool

	sync.Mutex
}

func (t *tScreen) Init() error {
	t.evch = make(chan Event, 10)
	t.indoneq = make(chan struct{})
	t.charset = "UTF-8"

	t.charset = getCharset()
	if enc := GetEncoding(t.charset); enc != nil {
		t.encoder = enc.NewEncoder()
		t.decoder = enc.NewDecoder()
	} else {
		return ErrNoCharset
	}
	ti := t.ti

	// environment overrides
	w := ti.Columns
	h := ti.Lines
	if i, _ := strconv.Atoi(os.Getenv("LINES")); i != 0 {
		h = i
	}
	if i, _ := strconv.Atoi(os.Getenv("COLUMNS")); i != 0 {
		w = i
	}
	if e := t.termioInit(); e != nil {
		return e
	}

	if t.ti.SetFgBgRGB != "" || t.ti.SetFgRGB != "" || t.ti.SetBgRGB != "" {
		t.truecolor = true
	}
	// A user who wants to have his themes honored can
	// set this environment variable.
	if os.Getenv("TCELL_TRUECOLOR") == "disable" {
		t.truecolor = false
	}
	if !t.truecolor {
		t.colors = make(map[Color]Color)
		t.palette = make([]Color, t.Colors())
		for i := 0; i < t.Colors(); i++ {
			t.palette[i] = Color(i)
			// identity map for our builtin colors
			t.colors[Color(i)] = Color(i)
		}
	}

	t.TPuts(ti.EnterCA)
	t.TPuts(ti.HideCursor)
	t.TPuts(ti.EnableAcs)
	t.TPuts(ti.Clear)
	t.TPuts("\x1b[?2004h")

	t.quit = make(chan struct{})

	t.Lock()
	t.cx = -1
	t.cy = -1
	t.style = StyleDefault
	t.cells.Resize(w, h)
	t.cursorx = -1
	t.cursory = -1
	t.resize()
	t.Unlock()

	go t.inputLoop()

	return nil
}

func (t *tScreen) prepareKeyMod(key Key, mod ModMask, val string) {
	if val != "" {
		// Do not overrride codes that already exist
		if _, exist := t.keycodes[val]; !exist {
			t.keyexist[key] = true
			t.keycodes[val] = &tKeyCode{key: key, mod: mod}
		}
	}
}

func (t *tScreen) prepareKey(key Key, val string) {
	t.prepareKeyMod(key, ModNone, val)
}

func (t *tScreen) prepareKeys() {
	ti := t.ti
	t.prepareKey(KeyBackspace, ti.KeyBackspace)
	t.prepareKey(KeyF1, ti.KeyF1)
	t.prepareKey(KeyF2, ti.KeyF2)
	t.prepareKey(KeyF3, ti.KeyF3)
	t.prepareKey(KeyF4, ti.KeyF4)
	t.prepareKey(KeyF5, ti.KeyF5)
	t.prepareKey(KeyF6, ti.KeyF6)
	t.prepareKey(KeyF7, ti.KeyF7)
	t.prepareKey(KeyF8, ti.KeyF8)
	t.prepareKey(KeyF9, ti.KeyF9)
	t.prepareKey(KeyF10, ti.KeyF10)
	t.prepareKey(KeyF11, ti.KeyF11)
	t.prepareKey(KeyF12, ti.KeyF12)
	t.prepareKey(KeyF13, ti.KeyF13)
	t.prepareKey(KeyF14, ti.KeyF14)
	t.prepareKey(KeyF15, ti.KeyF15)
	t.prepareKey(KeyF16, ti.KeyF16)
	t.prepareKey(KeyF17, ti.KeyF17)
	t.prepareKey(KeyF18, ti.KeyF18)
	t.prepareKey(KeyF19, ti.KeyF19)
	t.prepareKey(KeyF20, ti.KeyF20)
	t.prepareKey(KeyF21, ti.KeyF21)
	t.prepareKey(KeyF22, ti.KeyF22)
	t.prepareKey(KeyF23, ti.KeyF23)
	t.prepareKey(KeyF24, ti.KeyF24)
	t.prepareKey(KeyF25, ti.KeyF25)
	t.prepareKey(KeyF26, ti.KeyF26)
	t.prepareKey(KeyF27, ti.KeyF27)
	t.prepareKey(KeyF28, ti.KeyF28)
	t.prepareKey(KeyF29, ti.KeyF29)
	t.prepareKey(KeyF30, ti.KeyF30)
	t.prepareKey(KeyF31, ti.KeyF31)
	t.prepareKey(KeyF32, ti.KeyF32)
	t.prepareKey(KeyF33, ti.KeyF33)
	t.prepareKey(KeyF34, ti.KeyF34)
	t.prepareKey(KeyF35, ti.KeyF35)
	t.prepareKey(KeyF36, ti.KeyF36)
	t.prepareKey(KeyF37, ti.KeyF37)
	t.prepareKey(KeyF38, ti.KeyF38)
	t.prepareKey(KeyF39, ti.KeyF39)
	t.prepareKey(KeyF40, ti.KeyF40)
	t.prepareKey(KeyF41, ti.KeyF41)
	t.prepareKey(KeyF42, ti.KeyF42)
	t.prepareKey(KeyF43, ti.KeyF43)
	t.prepareKey(KeyF44, ti.KeyF44)
	t.prepareKey(KeyF45, ti.KeyF45)
	t.prepareKey(KeyF46, ti.KeyF46)
	t.prepareKey(KeyF47, ti.KeyF47)
	t.prepareKey(KeyF48, ti.KeyF48)
	t.prepareKey(KeyF49, ti.KeyF49)
	t.prepareKey(KeyF50, ti.KeyF50)
	t.prepareKey(KeyF51, ti.KeyF51)
	t.prepareKey(KeyF52, ti.KeyF52)
	t.prepareKey(KeyF53, ti.KeyF53)
	t.prepareKey(KeyF54, ti.KeyF54)
	t.prepareKey(KeyF55, ti.KeyF55)
	t.prepareKey(KeyF56, ti.KeyF56)
	t.prepareKey(KeyF57, ti.KeyF57)
	t.prepareKey(KeyF58, ti.KeyF58)
	t.prepareKey(KeyF59, ti.KeyF59)
	t.prepareKey(KeyF60, ti.KeyF60)
	t.prepareKey(KeyF61, ti.KeyF61)
	t.prepareKey(KeyF62, ti.KeyF62)
	t.prepareKey(KeyF63, ti.KeyF63)
	t.prepareKey(KeyF64, ti.KeyF64)
	t.prepareKey(KeyInsert, ti.KeyInsert)
	t.prepareKey(KeyDelete, ti.KeyDelete)
	t.prepareKey(KeyHome, ti.KeyHome)
	t.prepareKey(KeyEnd, ti.KeyEnd)
	t.prepareKey(KeyUp, ti.KeyUp)
	t.prepareKey(KeyDown, ti.KeyDown)
	t.prepareKey(KeyLeft, ti.KeyLeft)
	t.prepareKey(KeyRight, ti.KeyRight)
	t.prepareKey(KeyPgUp, ti.KeyPgUp)
	t.prepareKey(KeyPgDn, ti.KeyPgDn)
	t.prepareKey(KeyHelp, ti.KeyHelp)
	t.prepareKey(KeyPrint, ti.KeyPrint)
	t.prepareKey(KeyCancel, ti.KeyCancel)
	t.prepareKey(KeyExit, ti.KeyExit)
	t.prepareKey(KeyBacktab, ti.KeyBacktab)

	t.prepareKeyMod(KeyRight, ModShift, ti.KeyShfRight)
	t.prepareKeyMod(KeyLeft, ModShift, ti.KeyShfLeft)
	t.prepareKeyMod(KeyUp, ModShift, ti.KeyShfUp)
	t.prepareKeyMod(KeyDown, ModShift, ti.KeyShfDown)
	t.prepareKeyMod(KeyHome, ModShift, ti.KeyShfHome)
	t.prepareKeyMod(KeyEnd, ModShift, ti.KeyShfEnd)

	t.prepareKeyMod(KeyRight, ModCtrl, ti.KeyCtrlRight)
	t.prepareKeyMod(KeyLeft, ModCtrl, ti.KeyCtrlLeft)
	t.prepareKeyMod(KeyUp, ModCtrl, ti.KeyCtrlUp)
	t.prepareKeyMod(KeyDown, ModCtrl, ti.KeyCtrlDown)
	t.prepareKeyMod(KeyHome, ModCtrl, ti.KeyCtrlHome)
	t.prepareKeyMod(KeyEnd, ModCtrl, ti.KeyCtrlEnd)

	t.prepareKeyMod(KeyRight, ModAlt, ti.KeyAltRight)
	t.prepareKeyMod(KeyLeft, ModAlt, ti.KeyAltLeft)
	t.prepareKeyMod(KeyUp, ModAlt, ti.KeyAltUp)
	t.prepareKeyMod(KeyDown, ModAlt, ti.KeyAltDown)
	t.prepareKeyMod(KeyHome, ModAlt, ti.KeyAltHome)
	t.prepareKeyMod(KeyEnd, ModAlt, ti.KeyAltEnd)

	t.prepareKeyMod(KeyRight, ModAlt, ti.KeyMetaRight)
	t.prepareKeyMod(KeyLeft, ModAlt, ti.KeyMetaLeft)
	t.prepareKeyMod(KeyUp, ModAlt, ti.KeyMetaUp)
	t.prepareKeyMod(KeyDown, ModAlt, ti.KeyMetaDown)
	t.prepareKeyMod(KeyHome, ModAlt, ti.KeyMetaHome)
	t.prepareKeyMod(KeyEnd, ModAlt, ti.KeyMetaEnd)

	t.prepareKeyMod(KeyRight, ModAlt|ModShift, ti.KeyAltShfRight)
	t.prepareKeyMod(KeyLeft, ModAlt|ModShift, ti.KeyAltShfLeft)
	t.prepareKeyMod(KeyUp, ModAlt|ModShift, ti.KeyAltShfUp)
	t.prepareKeyMod(KeyDown, ModAlt|ModShift, ti.KeyAltShfDown)
	t.prepareKeyMod(KeyHome, ModAlt|ModShift, ti.KeyAltShfHome)
	t.prepareKeyMod(KeyEnd, ModAlt|ModShift, ti.KeyAltShfEnd)

	t.prepareKeyMod(KeyRight, ModAlt|ModShift, ti.KeyMetaShfRight)
	t.prepareKeyMod(KeyLeft, ModAlt|ModShift, ti.KeyMetaShfLeft)
	t.prepareKeyMod(KeyUp, ModAlt|ModShift, ti.KeyMetaShfUp)
	t.prepareKeyMod(KeyDown, ModAlt|ModShift, ti.KeyMetaShfDown)
	t.prepareKeyMod(KeyHome, ModAlt|ModShift, ti.KeyMetaShfHome)
	t.prepareKeyMod(KeyEnd, ModAlt|ModShift, ti.KeyMetaShfEnd)

	t.prepareKeyMod(KeyRight, ModCtrl|ModShift, ti.KeyCtrlShfRight)
	t.prepareKeyMod(KeyLeft, ModCtrl|ModShift, ti.KeyCtrlShfLeft)
	t.prepareKeyMod(KeyUp, ModCtrl|ModShift, ti.KeyCtrlShfUp)
	t.prepareKeyMod(KeyDown, ModCtrl|ModShift, ti.KeyCtrlShfDown)
	t.prepareKeyMod(KeyHome, ModCtrl|ModShift, ti.KeyCtrlShfHome)
	t.prepareKeyMod(KeyEnd, ModCtrl|ModShift, ti.KeyCtrlShfEnd)

	// Sadly, xterm handling of keycodes is somewhat erratic.  In
	// particular, different codes are sent depending on application
	// mode is in use or not, and the entries for many of these are
	// simply absent from terminfo on many systems.  So we insert
	// a number of escape sequences if they are not already used, in
	// order to have the widest correct usage.  Note that prepareKey
	// will not inject codes if the escape sequence is already known.
	// We also only do this for terminals that have the application
	// mode present.

	// Cursor mode
	if ti.EnterKeypad != "" {
		t.prepareKey(KeyUp, "\x1b[A")
		t.prepareKey(KeyDown, "\x1b[B")
		t.prepareKey(KeyRight, "\x1b[C")
		t.prepareKey(KeyLeft, "\x1b[D")
		t.prepareKey(KeyEnd, "\x1b[F")
		t.prepareKey(KeyHome, "\x1b[H")
		t.prepareKey(KeyDelete, "\x1b[3~")
		t.prepareKey(KeyHome, "\x1b[1~")
		t.prepareKey(KeyEnd, "\x1b[4~")
		t.prepareKey(KeyPgUp, "\x1b[5~")
		t.prepareKey(KeyPgDn, "\x1b[6~")

		// Application mode
		t.prepareKey(KeyUp, "\x1bOA")
		t.prepareKey(KeyDown, "\x1bOB")
		t.prepareKey(KeyRight, "\x1bOC")
		t.prepareKey(KeyLeft, "\x1bOD")
		t.prepareKey(KeyHome, "\x1bOH")

		// Extra arrow key commands
		t.prepareKey(KeyAltUp, "\x1b[1;9A")
		t.prepareKey(KeyAltDown, "\x1b[1;9B")
		t.prepareKey(KeyAltLeft, "\x1b[1;9D")
		t.prepareKey(KeyAltRight, "\x1b[1;9C")
		t.prepareKey(KeyAltUp, "\x1b\x1b[A")
		t.prepareKey(KeyAltDown, "\x1b\x1b[B")
		t.prepareKey(KeyAltLeft, "\x1b\x1b[D")
		t.prepareKey(KeyAltRight, "\x1b\x1b[C")
		t.prepareKey(KeyAltUp, "\x1b[1;3A")
		t.prepareKey(KeyAltDown, "\x1b[1;3B")
		t.prepareKey(KeyAltLeft, "\x1b[1;3D")
		t.prepareKey(KeyAltRight, "\x1b[1;3C")
		t.prepareKey(KeyShiftUp, "\x1b[1;2A")
		t.prepareKey(KeyShiftDown, "\x1b[1;2B")
		t.prepareKey(KeyShiftLeft, "\x1b[1;2D")
		t.prepareKey(KeyShiftRight, "\x1b[1;2C")
		t.prepareKey(KeyCtrlUp, "\x1b[1;5A")
		t.prepareKey(KeyCtrlDown, "\x1b[1;5B")
		t.prepareKey(KeyCtrlLeft, "\x1b[1;5D")
		t.prepareKey(KeyCtrlRight, "\x1b[1;5C")
		t.prepareKey(KeyAltShiftUp, "\x1b[1;10A")
		t.prepareKey(KeyAltShiftDown, "\x1b[1;10B")
		t.prepareKey(KeyAltShiftLeft, "\x1b[1;10D")
		t.prepareKey(KeyAltShiftRight, "\x1b[1;10C")
		t.prepareKey(KeyAltShiftUp, "\x1b[1;4A")
		t.prepareKey(KeyAltShiftDown, "\x1b[1;4B")
		t.prepareKey(KeyAltShiftLeft, "\x1b[1;4D")
		t.prepareKey(KeyAltShiftRight, "\x1b[1;4C")
		t.prepareKey(KeyCtrlShiftUp, "\x1b[1;6A")
		t.prepareKey(KeyCtrlShiftDown, "\x1b[1;6B")
		t.prepareKey(KeyCtrlShiftLeft, "\x1b[1;6D")
		t.prepareKey(KeyCtrlShiftRight, "\x1b[1;6C")
	}

outer:
	// Add key mappings for control keys.
	for i := 0; i < ' '; i++ {
		// Do not insert direct key codes for ambiguous keys.
		// For example, ESC is used for lots of other keys, so
		// when parsing this we don't want to fast path handling
		// of it, but instead wait a bit before parsing it as in
		// isolation.
		for esc := range t.keycodes {
			if []byte(esc)[0] == byte(i) {
				continue outer
			}
		}

		t.keyexist[Key(i)] = true

		mod := ModCtrl
		switch Key(i) {
		case KeyBS, KeyTAB, KeyESC, KeyCR:
			// directly typeable- no control sequence
			mod = ModNone
		}
		t.keycodes[string(rune(i))] = &tKeyCode{key: Key(i), mod: mod}
	}
}

func (t *tScreen) Fini() {
	ti := t.ti
	t.Lock()
	t.cells.Resize(0, 0)
	t.TPuts(ti.ShowCursor)
	t.TPuts(ti.AttrOff)
	t.TPuts(ti.ExitCA)
	t.TPuts(ti.ExitKeypad)
	t.TPuts("\x1b[?2004l")
<<<<<<< HEAD
	//Reset terminal title. USERNAME for Windows support. Assumes USER and USERNAME will not both be set.
	wd, _ := os.Getwd()
	host, _ := os.Hostname()
	titlestring := "\033]2;" + os.Getenv("USER") + os.Getenv("USERNAME") + "@" + host + ": " + wd + "\007"
	t.TPuts(titlestring)
	if strings.Compare(os.Getenv("TERM") , "screen") == 0 {
		for _, s := range strings.Split(os.Getenv("SHELL"), "/") {
			titlestring = "\033k" + s + "\033\\"
		}
		t.TPuts(titlestring)
	}
=======
>>>>>>> 759af60f
	// t.TPuts(ti.TParm(ti.MouseMode, 0))
	t.TPuts(ti.Clear)
	t.DisableMouse()
	t.curstyle = Style(-1)
	t.clear = false
	t.fini = true
	t.Unlock()

	if t.quit != nil {
		close(t.quit)
	}
	t.termioFini()
}

func (t *tScreen) SetStyle(style Style) {
	t.Lock()
	if !t.fini {
		t.style = style
	}
	t.Unlock()
}

func (t *tScreen) Clear() {
	t.Fill(' ', t.style)
}

func (t *tScreen) Fill(r rune, style Style) {
	t.Lock()
	if !t.fini {
		t.cells.Fill(r, style)
	}
	t.Unlock()
}

func (t *tScreen) SetContent(x, y int, mainc rune, combc []rune, style Style) {
	t.Lock()
	if !t.fini {
		t.cells.SetContent(x, y, mainc, combc, style)
	}
	t.Unlock()
}

func (t *tScreen) GetContent(x, y int) (rune, []rune, Style, int) {
	t.Lock()
	mainc, combc, style, width := t.cells.GetContent(x, y)
	t.Unlock()
	return mainc, combc, style, width
}

func (t *tScreen) SetCell(x, y int, style Style, ch ...rune) {
	if len(ch) > 0 {
		t.SetContent(x, y, ch[0], ch[1:], style)
	} else {
		t.SetContent(x, y, ' ', nil, style)
	}
}

func (t *tScreen) encodeRune(r rune, buf []byte) []byte {

	nb := make([]byte, 6)
	ob := make([]byte, 6)
	num := utf8.EncodeRune(ob, r)
	ob = ob[:num]
	dst := 0
	var err error
	if enc := t.encoder; enc != nil {
		enc.Reset()
		dst, _, err = enc.Transform(nb, ob, true)
	}
	if err != nil || dst == 0 || nb[0] == '\x1a' {
		// Combining characters are elided
		if len(buf) == 0 {
			if acs, ok := t.acs[r]; ok {
				buf = append(buf, []byte(acs)...)
			} else if fb, ok := t.fallback[r]; ok {
				buf = append(buf, []byte(fb)...)
			} else {
				buf = append(buf, '?')
			}
		}
	} else {
		buf = append(buf, nb[:dst]...)
	}

	return buf
}

func (t *tScreen) sendFgBg(fg Color, bg Color) {
	ti := t.ti
	if ti.Colors == 0 {
		return
	}
	if t.truecolor {
		if ti.SetFgBgRGB != "" &&
			fg != ColorDefault && bg != ColorDefault {
			r1, g1, b1 := fg.RGB()
			r2, g2, b2 := bg.RGB()
			t.TPuts(ti.TParm(ti.SetFgBgRGB,
				int(r1), int(g1), int(b1),
				int(r2), int(g2), int(b2)))
		} else {
			if fg != ColorDefault && ti.SetFgRGB != "" {
				r, g, b := fg.RGB()
				t.TPuts(ti.TParm(ti.SetFgRGB,
					int(r), int(g), int(b)))
			}
			if bg != ColorDefault && ti.SetBgRGB != "" {
				r, g, b := fg.RGB()
				t.TPuts(ti.TParm(ti.SetBgRGB,
					int(r), int(g), int(b)))
			}
		}
		return
	}

	if fg != ColorDefault {
		if v, ok := t.colors[fg]; ok {
			fg = v
		} else {
			v = FindColor(fg, t.palette)
			t.colors[fg] = v
			fg = v
		}
	}

	if bg != ColorDefault {
		if v, ok := t.colors[bg]; ok {
			bg = v
		} else {
			v = FindColor(bg, t.palette)
			t.colors[bg] = v
			bg = v
		}
	}

	if ti.SetFgBg != "" && fg != ColorDefault && bg != ColorDefault {
		t.TPuts(ti.TParm(ti.SetFgBg, int(fg), int(bg)))
	} else {
		if fg != ColorDefault && ti.SetFg != "" {
			t.TPuts(ti.TParm(ti.SetFg, int(fg)))
		}
		if bg != ColorDefault && ti.SetBg != "" {
			t.TPuts(ti.TParm(ti.SetBg, int(bg)))
		}
	}
}

func (t *tScreen) drawCell(x, y int) int {

	ti := t.ti

	mainc, combc, style, width := t.cells.GetContent(x, y)
	if !t.cells.Dirty(x, y) {
		return width
	}

	if t.cy != y || t.cx != x {
		t.TPuts(ti.TGoto(x, y))
		t.cx = x
		t.cy = y
	}

	if style == StyleDefault {
		style = t.style
	}
	if style != t.curstyle {
		fg, bg, attrs := style.Decompose()

		t.TPuts(ti.AttrOff)

		t.sendFgBg(fg, bg)
		if attrs&AttrBold != 0 {
			t.TPuts(ti.Bold)
		}
		if attrs&AttrUnderline != 0 {
			t.TPuts(ti.Underline)
		}
		if attrs&AttrReverse != 0 {
			t.TPuts(ti.Reverse)
		}
		if attrs&AttrBlink != 0 {
			t.TPuts(ti.Blink)
		}
		if attrs&AttrDim != 0 {
			t.TPuts(ti.Dim)
		}
		t.curstyle = style
	}
	// now emit runes - taking care to not overrun width with a
	// wide character, and to ensure that we emit exactly one regular
	// character followed up by any residual combing characters

	if width < 1 {
		width = 1
	}

	var str string

	buf := make([]byte, 0, 6)

	buf = t.encodeRune(mainc, buf)
	for _, r := range combc {
		buf = t.encodeRune(r, buf)
	}

	str = string(buf)
	if width > 1 && str == "?" {
		// No FullWidth character support
		str = "? "
		t.cx = -1
	}

	// XXX: check for hazeltine not being able to display ~

	if x > t.w-width {
		// too wide to fit; emit a single space instead
		width = 1
		str = " "
	}
	io.WriteString(t.out, str)
	t.cx += width
	t.cells.SetDirty(x, y, false)
	if width > 1 {
		t.cx = -1
	}

	return width
}

func (t *tScreen) ShowCursor(x, y int) {
	t.Lock()
	t.cursorx = x
	t.cursory = y
	t.Unlock()
}

func (t *tScreen) HideCursor() {
	t.ShowCursor(-1, -1)
}

func (t *tScreen) showCursor() {

	x, y := t.cursorx, t.cursory
	w, h := t.cells.Size()
	if x < 0 || y < 0 || x >= w || y >= h {
		t.hideCursor()
		return
	}
	t.TPuts(t.ti.TGoto(x, y))
	t.TPuts(t.ti.ShowCursor)
	t.cx = x
	t.cy = y
}

func (t *tScreen) TPuts(s string) {
	t.ti.TPuts(t.out, s, t.baud)
}

func (t *tScreen) Show() {
	t.Lock()
	if !t.fini {
		t.resize()
		t.draw()
	}
	t.Unlock()
}

func (t *tScreen) clearScreen() {
	fg, bg, _ := t.style.Decompose()
	t.sendFgBg(fg, bg)
	t.TPuts(t.ti.Clear)
	t.clear = false
}

func (t *tScreen) hideCursor() {
	// does not update cursor position
	if t.ti.HideCursor != "" {
		t.TPuts(t.ti.HideCursor)
	} else {
		// No way to hide cursor, stick it
		// at bottom right of screen
		t.cx, t.cy = t.cells.Size()
		t.TPuts(t.ti.TGoto(t.cx, t.cy))
	}
}

func (t *tScreen) draw() {
	// clobber cursor position, because we're gonna change it all
	t.cx = -1
	t.cy = -1

	// hide the cursor while we move stuff around
	t.hideCursor()

	if t.clear {
		t.clearScreen()
	}

	for y := 0; y < t.h; y++ {
		for x := 0; x < t.w; x++ {
			width := t.drawCell(x, y)
			if width > 1 {
				if x+1 < t.w {
					// this is necessary so that if we ever
					// go back to drawing that cell, we
					// actually will *draw* it.
					t.cells.SetDirty(x+1, y, true)
				}
			}
			x += width - 1
		}
	}

	// restore the cursor
	t.showCursor()
}

func (t *tScreen) EnableMouse() {
	if len(t.mouse) != 0 {
		t.TPuts(t.ti.TParm(t.ti.MouseMode, 1))
	}
}

func (t *tScreen) DisableMouse() {
	if len(t.mouse) != 0 {
		if t.ti.MouseMode == "\x1b[?1000h\x1b[?1002h\x1b[?1015h\x1b[?1006h" {
			t.TPuts("\x1b[?1006l\x1b[?1015l\x1b[?10021l\x1b[?1000l")
		} else {
			t.TPuts(t.ti.TParm(t.ti.MouseMode, 0))
		}
	}
}

func (t *tScreen) Size() (int, int) {
	t.Lock()
	w, h := t.w, t.h
	t.Unlock()
	return w, h
}

func (t *tScreen) resize() {
	if w, h, e := t.getWinSize(); e == nil {
		if w != t.w || h != t.h {
			t.cx = -1
			t.cy = -1

			t.cells.Resize(w, h)
			t.cells.Invalidate()
			t.h = h
			t.w = w
			ev := NewEventResize(w, h)
			t.PostEvent(ev)
		}
	}
}

func (t *tScreen) Colors() int {
	// this doesn't change, no need for lock
	if t.truecolor {
		return 1 << 24
	}
	return t.ti.Colors
}

func (t *tScreen) PollEvent() Event {
	select {
	case <-t.quit:
		return nil
	case ev := <-t.evch:
		return ev
	}
}

// vtACSNames is a map of bytes defined by terminfo that are used in
// the terminals Alternate Character Set to represent other glyphs.
// For example, the upper left corner of the box drawing set can be
// displayed by printing "l" while in the alternate character set.
// Its not quite that simple, since the "l" is the terminfo name,
// and it may be necessary to use a different character based on
// the terminal implementation (or the terminal may lack support for
// this altogether).  See buildAcsMap below for detail.
var vtACSNames = map[byte]rune{
	'+': RuneRArrow,
	',': RuneLArrow,
	'-': RuneUArrow,
	'.': RuneDArrow,
	'0': RuneBlock,
	'`': RuneDiamond,
	'a': RuneCkBoard,
	'b': '␉', // VT100, Not defined by terminfo
	'c': '␌', // VT100, Not defined by terminfo
	'd': '␋', // VT100, Not defined by terminfo
	'e': '␊', // VT100, Not defined by terminfo
	'f': RuneDegree,
	'g': RunePlMinus,
	'h': RuneBoard,
	'i': RuneLantern,
	'j': RuneLRCorner,
	'k': RuneURCorner,
	'l': RuneULCorner,
	'm': RuneLLCorner,
	'n': RunePlus,
	'o': RuneS1,
	'p': RuneS3,
	'q': RuneHLine,
	'r': RuneS7,
	's': RuneS9,
	't': RuneLTee,
	'u': RuneRTee,
	'v': RuneBTee,
	'w': RuneTTee,
	'x': RuneVLine,
	'y': RuneLEqual,
	'z': RuneGEqual,
	'{': RunePi,
	'|': RuneNEqual,
	'}': RuneSterling,
	'~': RuneBullet,
}

// buildAcsMap builds a map of characters that we translate from Unicode to
// alternate character encodings.  To do this, we use the standard VT100 ACS
// maps.  This is only done if the terminal lacks support for Unicode; we
// always prefer to emit Unicode glyphs when we are able.
func (t *tScreen) buildAcsMap() {
	acsstr := t.ti.AltChars
	t.acs = make(map[rune]string)
	for len(acsstr) > 2 {
		srcv := acsstr[0]
		dstv := string(acsstr[1])
		if r, ok := vtACSNames[srcv]; ok {
			t.acs[r] = t.ti.EnterAcs + dstv + t.ti.ExitAcs
		}
		acsstr = acsstr[2:]
	}
}

func (t *tScreen) PostEventWait(ev Event) {
	t.evch <- ev
}

func (t *tScreen) PostEvent(ev Event) error {
	select {
	case t.evch <- ev:
		return nil
	default:
		return ErrEventQFull
	}
}

func (t *tScreen) clip(x, y int) (int, int) {
	w, h := t.cells.Size()
	if x < 0 {
		x = 0
	}
	if y < 0 {
		y = 0
	}
	if x > w-1 {
		x = w - 1
	}
	if y > h-1 {
		y = h - 1
	}
	return x, y
}

func (t *tScreen) postMouseEvent(x, y, btn int, motion bool) {

	// XTerm mouse events only report at most one button at a time,
	// which may include a wheel button.  Wheel motion events are
	// reported as single impulses, while other button events are reported
	// as separate press & release events.

	button := ButtonNone
	mod := ModNone

	// Mouse wheel has bit 6 set, no release events.  It should be noted
	// that wheel events are sometimes misdelivered as mouse button events
	// during a click-drag, so we debounce these, considering them to be
	// button press events unless we see an intervening release event.
	switch btn & 0x43 {
	case 0:
		button = Button1
		t.wasbtn = true
	case 1:
		button = Button2
		t.wasbtn = true
	case 2:
		button = Button3
		t.wasbtn = true
	case 3:
		button = ButtonNone
		t.wasbtn = false
	case 0x40:
		if !t.wasbtn {
			button = WheelUp
		} else {
			button = Button1
		}
	case 0x41:
		if !t.wasbtn {
			button = WheelDown
		} else {
			button = Button2
		}
	}

	if btn&0x4 != 0 {
		mod |= ModShift
	}
	if btn&0x8 != 0 {
		mod |= ModAlt
	}
	if btn&0x10 != 0 {
		mod |= ModCtrl
	}

	// Some terminals will report mouse coordinates outside the
	// screen, especially with click-drag events.  Clip the coordinates
	// to the screen in that case.
	x, y = t.clip(x, y)

	ev := NewEventMouse(x, y, button, mod, motion)
	t.PostEvent(ev)
}

// parseSgrMouse attempts to locate an SGR mouse record at the start of the
// buffer.  It returns true, true if it found one, and the associated bytes
// be removed from the buffer.  It returns true, false if the buffer might
// contain such an event, but more bytes are necessary (partial match), and
// false, false if the content is definitely *not* an SGR mouse record.
func (t *tScreen) parseSgrMouse(buf *bytes.Buffer) (bool, bool) {

	b := buf.Bytes()

	var x, y, btn, state int
	dig := false
	neg := false
	motion := false
	i := 0
	val := 0

	for i = range b {
		switch b[i] {
		case '\x1b':
			if state != 0 {
				return false, false
			}
			state = 1

		case '\x9b':
			if state != 0 {
				return false, false
			}
			state = 2

		case '[':
			if state != 1 {
				return false, false
			}
			state = 2

		case '<':
			if state != 2 {
				return false, false
			}
			val = 0
			dig = false
			neg = false
			state = 3

		case '-':
			if state != 3 && state != 4 && state != 5 {
				return false, false
			}
			if dig || neg {
				return false, false
			}
			neg = true // stay in state

		case '0', '1', '2', '3', '4', '5', '6', '7', '8', '9':
			if state != 3 && state != 4 && state != 5 {
				return false, false
			}
			val *= 10
			val += int(b[i] - '0')
			dig = true // stay in state

		case ';':
			if neg {
				val = -val
			}
			switch state {
			case 3:
				btn, val = val, 0
				neg, dig, state = false, false, 4
			case 4:
				x, val = val-1, 0
				neg, dig, state = false, false, 5
			default:
				return false, false
			}

		case 'm', 'M':
			if state != 5 {
				return false, false
			}
			if neg {
				val = -val
			}
			y = val - 1

			motion = (btn & 32) != 0
			btn &^= 32
			if b[i] == 'm' {
				// mouse release, clear all buttons
				btn |= 3
				btn &^= 0x40
				t.buttondn = false
			} else if motion {
				/*
				 * Some broken terminals appear to send
				 * mouse button one motion events, instead of
				 * encoding 35 (no buttons) into these events.
				 * We resolve these by looking for a non-motion
				 * event first.
				 */
				if !t.buttondn {
					btn |= 3
					btn &^= 0x40
				}
			} else {
				t.buttondn = true
			}
			// consume the event bytes
			for i >= 0 {
				buf.ReadByte()
				i--
			}
			t.postMouseEvent(x, y, btn, motion)
			return true, true
		}
	}

	// incomplete & inconclusve at this point
	return true, false
}

// parseXtermMouse is like parseSgrMouse, but it parses a legacy
// X11 mouse record.
func (t *tScreen) parseXtermMouse(buf *bytes.Buffer) (bool, bool) {

	b := buf.Bytes()

	state := 0
	btn := 0
	x := 0
	y := 0

	for i := range b {
		switch state {
		case 0:
			switch b[i] {
			case '\x1b':
				state = 1
			case '\x9b':
				state = 2
			default:
				return false, false
			}
		case 1:
			if b[i] != '[' {
				return false, false
			}
			state = 2
		case 2:
			if b[i] != 'M' {
				return false, false
			}
			state++
		case 3:
			btn = int(b[i])
			if btn != 128 && btn != 129 {
				btn = int(b[i])
			} else {
				btn = 99
			}
			state++
		case 4:
			x = int(b[i]) - 32 - 1
			state++
		case 5:
			y = int(b[i]) - 32 - 1
			for i >= 0 {
				buf.ReadByte()
				i--
			}
			t.postMouseEvent(x, y, btn, false)
			return true, true
		}
	}
	return true, false
}

func (t *tScreen) parseFunctionKey(buf *bytes.Buffer) (bool, bool) {
	b := buf.Bytes()
	partial := false
	for e, k := range t.keycodes {
		esc := []byte(e)
		if (len(esc) == 1) && (esc[0] == '\x1b') {
			continue
		}
		if bytes.HasPrefix(b, esc) {
			// matched
			var r rune
			if len(esc) == 1 {
				r = rune(b[0])
			}
			mod := k.mod
			if t.escaped {
				mod |= ModAlt
				t.escaped = false
			}
			ev := NewEventKey(k.key, r, mod)
			t.PostEvent(ev)
			for i := 0; i < len(esc); i++ {
				buf.ReadByte()
			}
			return true, true
		}
		if bytes.HasPrefix(esc, b) {
			partial = true
		}
	}
	return partial, false
}

func (t *tScreen) parseRune(buf *bytes.Buffer) (bool, bool) {
	b := buf.Bytes()
	if b[0] >= ' ' && b[0] <= 0x7F {
		// printable ASCII easy to deal with -- no encodings
		mod := ModNone
		if t.escaped {
			mod = ModAlt
			t.escaped = false
		}
		ev := NewEventKey(KeyRune, rune(b[0]), mod)
		t.PostEvent(ev)
		buf.ReadByte()
		return true, true
	}

	if b[0] < 0x80 {
		// Low numbered values are control keys, not runes.
		return false, false
	}

	utfb := make([]byte, 12)
	for l := 1; l <= len(b); l++ {
		t.decoder.Reset()
		nout, nin, e := t.decoder.Transform(utfb, b[:l], true)
		if e == transform.ErrShortSrc {
			continue
		}
		if nout != 0 {
			r, _ := utf8.DecodeRune(utfb[:nout])
			if r != utf8.RuneError {
				mod := ModNone
				if t.escaped {
					mod = ModAlt
					t.escaped = false
				}
				ev := NewEventKey(KeyRune, r, mod)
				t.PostEvent(ev)
			}
			for nin > 0 {
				buf.ReadByte()
				nin--
			}
			return true, true
		}
	}
	// Looks like potential escape
	return true, false
}

func (t *tScreen) parseBracketedPaste(buf *bytes.Buffer) (bool, bool) {
	b := buf.Bytes()

	// Replace all carriage returns with newlines
	str := strings.Replace(string(b), "\r", "\n", -1)
	if strings.HasPrefix(str, "\x1b[200~") {
		// The bracketed paste has started
		if strings.HasSuffix(str, "\x1b[201~") {
			// The bracketed paste has ended
			// Strip out the start and end sequences
			ev := NewEventPaste(str[6 : len(b)-6])
			t.PostEvent(ev)
			for i := 0; i < len(b); i++ {
				buf.ReadByte()
			}
			return true, true
		}
		// There is still more coming
		return true, false
	}
	return false, false
}

func (t *tScreen) scanInput(buf *bytes.Buffer, expire bool) {

	t.Lock()
	defer t.Unlock()

	for {
		b := buf.Bytes()
		if len(b) == 0 {
			buf.Reset()
			return
		}
		if !bytes.Contains(b, []byte("\x1b")) && utf8.RuneCount(b) > 1 {
			ev := &EventPaste{t: time.Now(), text: string(bytes.Replace(b, []byte("\r"), []byte("\n"), -1))}
			t.PostEvent(ev)
			for i := 0; i < len(b); i++ {
				buf.ReadByte()
			}
			continue
		}

		partials := 0

		if part, comp := t.parseBracketedPaste(buf); comp {
			continue
		} else if part {
			partials++
		}

		if part, comp := t.parseRune(buf); comp {
			continue
		} else if part {
			partials++
		}

		if part, comp := t.parseFunctionKey(buf); comp {
			continue
		} else if part {
			partials++
		}

		// Only parse mouse records if this term claims to have
		// mouse support

		if t.ti.Mouse != "" {
			if part, comp := t.parseXtermMouse(buf); comp {
				continue
			} else if part {
				partials++
			}

			if part, comp := t.parseSgrMouse(buf); comp {
				continue
			} else if part {
				partials++
			}
		}

		if partials == 0 || expire {
			// Nothing was going to match, or we timed out
			// waiting for more data -- just deliver the characters
			// to the app & let them sort it out.  Possibly we
			// should only do this for control characters like ESC.
			if b[0] == '\x1b' {
				if len(b) == 1 {
					ev := NewEventKey(KeyEsc, 0, ModNone)
					t.PostEvent(ev)
					t.escaped = false
				} else {
					t.escaped = true
				}
				buf.ReadByte()
				continue
			}

			by, _ := buf.ReadByte()
			mod := ModNone
			if t.escaped {
				t.escaped = false
				mod = ModAlt
			}
			ev := NewEventKey(KeyRune, rune(by), mod)
			t.PostEvent(ev)
			continue
		}

		// well we have some partial data, wait until we get
		// some more
		break
	}
}

func (t *tScreen) inputLoop() {
	buf := &bytes.Buffer{}

	chunk := make([]byte, 128)
	for {
		select {
		case <-t.quit:
			close(t.indoneq)
			return
		case <-t.sigwinch:
			t.Lock()
			t.cx = -1
			t.cy = -1
			t.resize()
			t.cells.Invalidate()
			t.draw()
			t.Unlock()
			continue
		default:
		}
		n, e := t.in.Read(chunk)
		switch e {
		case io.EOF:
			// If we timeout waiting for more bytes, then it's
			// time to give up on it.  Even at 300 baud it takes
			// less than 0.5 ms to transmit a whole byte.
			if buf.Len() > 0 {
				t.scanInput(buf, true)
			}
			continue
		case nil:
		default:
			close(t.indoneq)
			return
		}
		buf.Write(chunk[:n])
		// Now we need to parse the input buffer for events
		t.scanInput(buf, false)
	}
}

func (t *tScreen) Sync() {
	t.Lock()
	t.cx = -1
	t.cy = -1
	if !t.fini {
		t.resize()
		t.clear = true
		t.cells.Invalidate()
		t.draw()
	}
	t.Unlock()
}

func (t *tScreen) CharacterSet() string {
	return t.charset
}

func (t *tScreen) RegisterRuneFallback(orig rune, fallback string) {
	t.Lock()
	t.fallback[orig] = fallback
	t.Unlock()
}

func (t *tScreen) UnregisterRuneFallback(orig rune) {
	t.Lock()
	delete(t.fallback, orig)
	t.Unlock()
}

func (t *tScreen) CanDisplay(r rune, checkFallbacks bool) bool {

	if enc := t.encoder; enc != nil {
		nb := make([]byte, 6)
		ob := make([]byte, 6)
		num := utf8.EncodeRune(ob, r)

		enc.Reset()
		dst, _, err := enc.Transform(nb, ob[:num], true)
		if dst != 0 && err == nil && nb[0] != '\x1A' {
			return true
		}
	}
	// Terminal fallbacks always permitted, since we assume they are
	// basically nearly perfect renditions.
	if _, ok := t.acs[r]; ok {
		return true
	}
	if !checkFallbacks {
		return false
	}
	if _, ok := t.fallback[r]; ok {
		return true
	}
	return false
}

func (t *tScreen) HasMouse() bool {
	return len(t.mouse) != 0
}

func (t *tScreen) HasKey(k Key) bool {
	if k == KeyRune {
		return true
	}
	return t.keyexist[k]
}

<<<<<<< HEAD
func (t *tScreen) Resize(int, int, int, int) {}

func (t *tScreen) SetTitle(title string) {
	if strings.Compare(os.Getenv("TERM") , "screen") == 0 {
		t.TPuts("\033k" + title + "\033\\")
	}
	t.TPuts("\033]2;" + title + "\007")
}
=======
func (t *tScreen) Resize(int, int, int, int) {}
>>>>>>> 759af60f
<|MERGE_RESOLUTION|>--- conflicted
+++ resolved
@@ -420,20 +420,21 @@
 	t.TPuts(ti.ExitCA)
 	t.TPuts(ti.ExitKeypad)
 	t.TPuts("\x1b[?2004l")
-<<<<<<< HEAD
 	//Reset terminal title. USERNAME for Windows support. Assumes USER and USERNAME will not both be set.
 	wd, _ := os.Getwd()
 	host, _ := os.Hostname()
-	titlestring := "\033]2;" + os.Getenv("USER") + os.Getenv("USERNAME") + "@" + host + ": " + wd + "\007"
-	t.TPuts(titlestring)
+	var titlestring string
+	if strings.Contains(os.Getenv("TERM"), "xterm"){
+		titlestring = "\033]2;" + os.Getenv("USER") + os.Getenv("USERNAME") + "@" + host + ": " + wd + "\007" 
+		t.TPuts(titlestring)
+	}
 	if strings.Compare(os.Getenv("TERM") , "screen") == 0 {
 		for _, s := range strings.Split(os.Getenv("SHELL"), "/") {
 			titlestring = "\033k" + s + "\033\\"
+			titlestring = "\033]2;" + os.Getenv("USER") + os.Getenv("USERNAME") + "@" + host + ": " + wd + "\007"
 		}
 		t.TPuts(titlestring)
 	}
-=======
->>>>>>> 759af60f
 	// t.TPuts(ti.TParm(ti.MouseMode, 0))
 	t.TPuts(ti.Clear)
 	t.DisableMouse()
@@ -441,7 +442,6 @@
 	t.clear = false
 	t.fini = true
 	t.Unlock()
-
 	if t.quit != nil {
 		close(t.quit)
 	}
@@ -1443,15 +1443,13 @@
 	return t.keyexist[k]
 }
 
-<<<<<<< HEAD
 func (t *tScreen) Resize(int, int, int, int) {}
 
 func (t *tScreen) SetTitle(title string) {
 	if strings.Compare(os.Getenv("TERM") , "screen") == 0 {
 		t.TPuts("\033k" + title + "\033\\")
 	}
-	t.TPuts("\033]2;" + title + "\007")
-}
-=======
-func (t *tScreen) Resize(int, int, int, int) {}
->>>>>>> 759af60f
+	if strings.Contains(os.Getenv("TERM") , "xterm") {
+		t.TPuts("\033]2;" + title + "\007")
+	}
+}